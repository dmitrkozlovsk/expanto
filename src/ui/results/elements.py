--- conflicted
+++ resolved
@@ -152,7 +152,6 @@
         Args:
             observation_cnt: A dictionary with observation counts per group.
         """
-<<<<<<< HEAD
         from src.services.analytics.stat_functions import sample_ratio_mismatch_test
         
         with st.expander("SRM Check", expanded=False):
@@ -236,13 +235,8 @@
                     st.write(result)
                 except Exception:
                     st.error("Error running SRM test")
-
 class ResultsDataframes:
     """Renders the results table for metrics."""
-=======
-        with st.expander("SRM Check", expanded=False):
-            st.markdown("place for srm")
->>>>>>> 73448607
 
     @staticmethod
     def _one_table_view(
@@ -254,22 +248,6 @@
     ):
         """Renders a single results table.
 
-<<<<<<< HEAD
-=======
-class ResultsDataframes:
-    """Renders the results table for metrics."""
-
-    @staticmethod
-    def _one_table_view(
-        df: pd.DataFrame,
-        styler: SignificanceTableStyler,
-        column_config: dict[str, ColumnConfig | None],
-        compared_group: str,
-        metric_group_name: str = "",
-    ):
-        """Renders a single results table.
-
->>>>>>> 73448607
         Args:
             df: DataFrame with results to display.
             styler: An instance of SignificanceTableStyler for styling the table.
